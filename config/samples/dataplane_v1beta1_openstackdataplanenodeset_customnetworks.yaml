---
apiVersion: dataplane.openstack.org/v1beta1
kind: OpenStackDataPlaneNodeSet
metadata:
  name: openstack-edpm-custom-network
spec:
  env:
    - name: ANSIBLE_FORCE_COLOR
      value: "True"
    - name: ANSIBLE_ENABLE_TASK_DEBUGGER
      value: "True"
    - name: ANSIBLE_VERBOSITY
      value: 4
    - name: ANSIBLE_HOST_KEY_CHECKING
      value: false
  services:
    - configure-network
    - validate-network
    - download-cache
    - install-os
    - configure-os
    - run-os
    - ovn
    - libvirt
    - nova
<<<<<<< HEAD
    - telemetry
  deployStrategy:
    deploy: false
=======
>>>>>>> 589d97ef
  nodes:
    edpm-compute-0:
      hostName: edpm-compute-0
      ansible:
        ansibleHost: 192.168.1.5
        ansibleVars:
          ctlplane_ip: 192.168.1.5
          internal_api_ip: 172.17.0.101
          storage_ip: 172.18.0.101
          tenant_ip: 172.19.0.101
          external_ip: 172.20.12.76
          fqdn_internal_api: edpm-compute-1.example.com
          ansible_ssh_transfer_method: scp
  nodeTemplate:
    ansibleSSHPrivateKeySecret: dataplane-ansible-ssh-private-key-secret
    managementNetwork: ctlplane
    ansible:
      ansibleUser: cloud-admin
      ansiblePort: 22
      ansibleVars:
        # edpm_network_config
        # Default nic config template for a EDPM compute node
        # These vars are edpm_network_config role vars
        edpm_network_config_override: ""
        edpm_network_config_template: |
             ---
             {% set mtu_list = [ctlplane_mtu] %}
             {% for network in role_networks %}
             {{ mtu_list.append(lookup('vars', networks_lower[network] ~ '_mtu')) }}
             {%- endfor %}
             {% set min_viable_mtu = mtu_list | max %}
             network_config:
             - type: ovs_bridge
               name: {{ neutron_physical_bridge_name }}
               mtu: {{ min_viable_mtu }}
               use_dhcp: false
               dns_servers: {{ ctlplane_dns_nameservers }}
               domain: {{ dns_search_domains }}
               addresses:
               - ip_netmask: {{ ctlplane_ip }}/{{ ctlplane_subnet_cidr }}
               routes: {{ ctlplane_host_routes }}
               members:
               - type: interface
                 name: nic1
                 mtu: {{ min_viable_mtu }}
                 # force the MAC address of the bridge to this interface
                 primary: true
             {% for network in role_networks %}
               - type: vlan
                 mtu: {{ lookup('vars', networks_lower[network] ~ '_mtu') }}
                 vlan_id: {{ lookup('vars', networks_lower[network] ~ '_vlan_id') }}
                 addresses:
                 - ip_netmask:
                     {{ lookup('vars', networks_lower[network] ~ '_ip') }}/{{ lookup('vars', networks_lower[network] ~ '_cidr') }}
                 routes: {{ lookup('vars', networks_lower[network] ~ '_host_routes') }}
             {% endfor %}
        edpm_network_config_hide_sensitive_logs: false
        edpm_network_config_update: false
        #
        # These vars are for the network config templates themselves and are
        # considered EDPM network defaults.
        neutron_physical_bridge_name: br-ex
        neutron_public_interface_name: enp7s0
        ctlplane_mtu: 1500
        ctlplane_subnet_cidr: 24
        ctlplane_gateway_ip: 192.168.1.254
        ctlplane_host_routes:
        - ip_netmask: 0.0.0.0/0
          next_hop: 192.168.1.254
        external_mtu: 1500
        external_vlan_id: 4
        external_cidr: '24'
        external_host_routes: []
        internal_api_mtu: 1500
        internal_api_vlan_id: 20
        internal_api_cidr: '24'
        internal_api_host_routes: []
        storage_mtu: 1500
        storage_vlan_id: 21
        storage_cidr: '24'
        storage_host_routes: []
        tenant_mtu: 1500
        tenant_vlan_id: 22
        tenant_cidr: '24'
        tenant_host_routes: []
        role_networks:
        - InternalApi
        - Storage
        - Tenant
        - External
        networks_lower:
          External: external
          InternalApi: internal_api
          Storage: storage
          Tenant: tenant
        # edpm_nodes_validation
        edpm_nodes_validation_validate_controllers_icmp: false
        edpm_nodes_validation_validate_gateway_icmp: false
        ctlplane_dns_nameservers:
        - 192.168.1.254
        dns_search_domains: []
        edpm_ovn_controller_agent_image: quay.io/podified-antelope-centos9/openstack-ovn-controller:current-podified
        edpm_iscsid_image: quay.io/podified-antelope-centos9/openstack-iscsid:current-podified
        edpm_logrotate_crond_image: quay.io/podified-antelope-centos9/openstack-cron:current-podified
        edpm_nova_compute_container_image: quay.io/podified-antelope-centos9/openstack-nova-compute:current-podified
        edpm_nova_libvirt_container_image: quay.io/podified-antelope-centos9/openstack-nova-libvirt:current-podified
        edpm_ovn_metadata_agent_image: quay.io/podified-antelope-centos9/openstack-neutron-metadata-agent-ovn:current-podified
        gather_facts: false
        enable_debug: false
        # edpm firewall, change the allowed CIDR if needed
        edpm_sshd_configure_firewall: true
        edpm_sshd_allowed_ranges: ['192.168.0.0/24', '172.20.0.0/16']
        # SELinux module
        edpm_selinux_mode: enforcing
    networkConfig:
      template: |
        ---
        network_config:
        - type: interface
          name: nic2
          mtu: 1500
          addresses:
            - ip_netmask:
                {{ ctlplane_ip }}/{{ ctlplane_subnet_cidr }}
        - type: ovs_bridge
          name: {{ neutron_physical_bridge_name }}
          mtu: 1500
          use_dhcp: false
          dns_servers: {{ ctlplane_dns_nameservers }}
          domain: []
          addresses:
          - ip_netmask: {{ lookup('vars', networks_lower["External"] ~ '_ip') }}/{{ lookup('vars', networks_lower["External"] ~ '_cidr') }}
          routes: [{'ip_netmask': '0.0.0.0/0', 'next_hop': '192.168.1.254'}]
          members:
          - type: interface
            name: nic1
            mtu: 1500
            # force the MAC address of the bridge to this interface
            primary: true
          - type: vlan
            mtu: 1500
            vlan_id: 20
            addresses:
            - ip_netmask:
                172.17.0.101/24
            routes: []
          - type: vlan
            mtu: 1500
            vlan_id: 25
            addresses:
            - ip_netmask:
                172.18.0.101/24
            routes: []
          - type: vlan
            mtu: 1500
            vlan_id: 22
            addresses:
            - ip_netmask:
                172.19.0.101/24
            routes: []<|MERGE_RESOLUTION|>--- conflicted
+++ resolved
@@ -23,12 +23,7 @@
     - ovn
     - libvirt
     - nova
-<<<<<<< HEAD
     - telemetry
-  deployStrategy:
-    deploy: false
-=======
->>>>>>> 589d97ef
   nodes:
     edpm-compute-0:
       hostName: edpm-compute-0
