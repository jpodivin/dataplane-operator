apiVersion: dataplane.openstack.org/v1beta1
kind: OpenStackDataPlaneNodeSet
metadata:
  name: openstack-edpm-ipam
spec:
  env:
    - name: ANSIBLE_FORCE_COLOR
      value: "True"
    - name: ANSIBLE_ENABLE_TASK_DEBUGGER
      value: "True"
  preProvisioned: true
  deployStrategy:
    deploy: true
  services:
    - configure-network
    - validate-network
    - install-os
    - configure-os
    - run-os
    - ovn
    - libvirt
    - nova
<<<<<<< HEAD
    - telemetry
=======
  nodes:
      edpm-compute-0:
        hostName: edpm-compute-0
        ansible:
          ansibleHost: 192.168.122.100
        networks:
        - name: CtlPlane
          subnetName: subnet1
          defaultRoute: true
          fixedIP: 192.168.122.100
        - name: InternalApi
          subnetName: subnet1
        - name: Storage
          subnetName: subnet1
        - name: Tenant
          subnetName: subnet1
      edpm-compute-1:
        hostName: edpm-compute-1
        ansible:
          ansibleHost: 192.168.122.101
        networks:
        - name: CtlPlane
          subnetName: subnet1
          defaultRoute: true
          fixedIP: 192.168.122.101
        - name: InternalApi
          subnetName: subnet1
        - name: Storage
          subnetName: subnet1
        - name: Tenant
          subnetName: subnet1
>>>>>>> a7fd24b4
  nodeTemplate:
    ansibleSSHPrivateKeySecret: dataplane-ansible-ssh-private-key-secret
    managementNetwork: ctlplane
    ansible:
      ansibleUser: cloud-admin
      ansiblePort: 22
      ansibleVars:
         service_net_map:
           nova_api_network: internal_api
           nova_libvirt_network: internal_api
         edpm_chrony_ntp_servers:
           - pool.ntp.org
         # edpm_network_config
         # Default nic config template for a EDPM compute node
         # These vars are edpm_network_config role vars
         edpm_network_config_hide_sensitive_logs: false
         # These vars are for the network config templates themselves and are
         # considered EDPM network defaults.
         neutron_physical_bridge_name: br-ex
         neutron_public_interface_name: eth0
         role_networks:
         - InternalApi
         - Storage
         - Tenant
         networks_lower:
           External: external
           InternalApi: internal_api
           Storage: storage
           Tenant: tenant
         # edpm_nodes_validation
         edpm_nodes_validation_validate_controllers_icmp: false
         edpm_nodes_validation_validate_gateway_icmp: false
         registry_url: quay.io/podified-antelope-centos9
         image_tag: current-podified
         edpm_ovn_controller_agent_image: "{{ registry_url }}/openstack-ovn-controller:{{ image_tag }}"
         edpm_iscsid_image: "{{ registry_url }}/openstack-iscsid:{{ image_tag }}"
         edpm_logrotate_crond_image: "{{ registry_url }}/openstack-cron:{{ image_tag }}"
         edpm_nova_compute_container_image: "{{ registry_url }}/openstack-nova-compute:{{ image_tag }}"
         edpm_nova_libvirt_container_image: "{{ registry_url }}/openstack-nova-libvirt:{{ image_tag }}"
         edpm_ovn_metadata_agent_image: "{{ registry_url }}/openstack-neutron-metadata-agent-ovn:{{ image_tag }}"
         gather_facts: false
         enable_debug: false
         # edpm firewall, change the allowed CIDR if needed
         edpm_sshd_configure_firewall: true
         edpm_sshd_allowed_ranges: ['192.168.122.0/24']
         # SELinux module
         edpm_selinux_mode: enforcing<|MERGE_RESOLUTION|>--- conflicted
+++ resolved
@@ -20,9 +20,7 @@
     - ovn
     - libvirt
     - nova
-<<<<<<< HEAD
     - telemetry
-=======
   nodes:
       edpm-compute-0:
         hostName: edpm-compute-0
@@ -54,7 +52,6 @@
           subnetName: subnet1
         - name: Tenant
           subnetName: subnet1
->>>>>>> a7fd24b4
   nodeTemplate:
     ansibleSSHPrivateKeySecret: dataplane-ansible-ssh-private-key-secret
     managementNetwork: ctlplane
