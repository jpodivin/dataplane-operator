apiVersion: dataplane.openstack.org/v1beta1
kind: OpenStackDataPlane
metadata:
  name: openstack-edpm
spec:
  deployStrategy:
      deploy: false
  nodes:
    edpm-compute-0:
      role: edpm-compute
      hostName: edpm-compute-0
      ansibleHost: 192.168.122.100
      node:
        ansibleVars: {}
        networks:
        - name: CtlPlane
          subnetName: subnet1
          defaultRoute: true
          fixedIP: 192.168.122.100
        - name: InternalApi
          subnetName: subnet1
        - name: Storage
          subnetName: subnet1
        - name: Tenant
          subnetName: subnet1
      deployStrategy:
        deploy: false
    edpm-compute-1:
      role: edpm-compute
      hostName: edpm-compute-1
      ansibleHost: 192.168.122.101
      node:
       ansibleVars: {}
       networks:
       - name: CtlPlane
         subnetName: subnet1
         defaultRoute: true
         fixedIP: 192.168.122.101
       - name: InternalApi
         subnetName: subnet1
       - name: Storage
         subnetName: subnet1
       - name: Tenant
         subnetName: subnet1
      deployStrategy:
        deploy: false
  roles:
    edpm-compute:
      env:
        - name: ANSIBLE_FORCE_COLOR
          value: "True"
        - name: ANSIBLE_ENABLE_TASK_DEBUGGER
          value: "True"
      preProvisioned: true
      services:
        - configure-network
        - validate-network
        - install-os
        - configure-os
        - run-os
<<<<<<< HEAD
        - ovn
=======
        - libvirt
        - nova
>>>>>>> 60132a63
      networkAttachments:
        - ctlplane
      nodeTemplate:
        # Defining the novaTemplate here means the nodes in this role are
        # computes
        nova: {}
        managementNetwork: ctlplane
        ansibleUser: root
        ansiblePort: 22
        ansibleSSHPrivateKeySecret: dataplane-ansible-ssh-private-key-secret
        ansibleVars:
          service_net_map:
            nova_api_network: internal_api
            nova_libvirt_network: internal_api

          # edpm_network_config
          # Default nic config template for a EDPM compute node
          # These vars are edpm_network_config role vars
          edpm_network_config_template: templates/single_nic_vlans/single_nic_vlans.j2
          edpm_network_config_hide_sensitive_logs: false
          #
          # These vars are for the network config templates themselves and are
          # considered EDPM network defaults.
          neutron_physical_bridge_name: br-ex
          neutron_public_interface_name: eth0
          role_networks:
          - InternalApi
          - Storage
          - Tenant
          networks_lower:
            External: external
            InternalApi: internal_api
            Storage: storage
            Tenant: tenant

          # edpm_nodes_validation
          edpm_nodes_validation_validate_controllers_icmp: false
          edpm_nodes_validation_validate_gateway_icmp: false

          edpm_ovn_metadata_agent_metadata_agent_DEFAULT_metadata_proxy_shared_secret: 12345678
          edpm_ovn_metadata_agent_DEFAULT_bind_host: 127.0.0.1
          edpm_chrony_ntp_servers:
          - clock.redhat.com
          - clock2.redhat.com
          registry_url: quay.io/podified-antelope-centos9
          image_tag: current-podified
          edpm_ovn_controller_agent_image: "{{ registry_url }}/openstack-ovn-controller:{{ image_tag }}"
          edpm_iscsid_image: "{{ registry_url }}/openstack-iscsid:{{ image_tag }}"
          edpm_logrotate_crond_image: "{{ registry_url }}/openstack-cron:{{ image_tag }}"
          edpm_nova_compute_container_image: "{{ registry_url }}/openstack-nova-compute:{{ image_tag }}"
          edpm_nova_libvirt_container_image: "{{ registry_url }}/openstack-nova-libvirt:{{ image_tag }}"
          edpm_ovn_metadata_agent_image: "{{ registry_url }}/openstack-neutron-metadata-agent-ovn:{{ image_tag }}"
          gather_facts: false
          enable_debug: false
          # edpm firewall, change the allowed CIDR if needed
          edpm_sshd_configure_firewall: true
          edpm_sshd_allowed_ranges: ['192.168.122.0/24']
          # SELinux module
          edpm_selinux_mode: enforcing
      deployStrategy:
        deploy: false<|MERGE_RESOLUTION|>--- conflicted
+++ resolved
@@ -58,12 +58,9 @@
         - install-os
         - configure-os
         - run-os
-<<<<<<< HEAD
         - ovn
-=======
         - libvirt
         - nova
->>>>>>> 60132a63
       networkAttachments:
         - ctlplane
       nodeTemplate:
