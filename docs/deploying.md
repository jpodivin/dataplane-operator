# Deploying a DataPlaneNodeSet

Deploying a dataplane consists of creating the OpenStackDataPlaneNodeSet custom resource that
define the layout of the dataplane.

This documentation will cover using each resource individually, as well as
using the OpenStackDataPlaneNodeSet resource to deploy everything in a single
resource.

## Samples

The
[config/samples](https://github.com/openstack-k8s-operators/dataplane-operator/tree/main/config/samples)
directory contains many sample custom resources that illustrate different
dataplane deployments. These can be used as a starting point and customized for
a given deployment, or a resource can be entirely written from no sample.

## Prerequisites

### ControlPlane

A functional dataplane requires a functional controlplane deployed by
[openstack-operator](https://github.com/openstack-k8s-operators/openstack-operator).
This documentation will make use of resources within the controlplane to
correctly customize the dataplane configuration. The docs here do not cover
deploying a controlplane and assume that has already been completed separately.

### Configured namespace (openstack)

The `oc` commands shown in the documentation assume that the `oc` client has
been configured to use the correct namespace for an OpenStack deployment. By
default, the namespace is `openstack`.

### Review the available fields on the dataplane CRD's

Further documentation on each field available in the dataplane CRD's is
available under the Custom Resources documentation section. This deployment
section does not go into full detail about each available field.

## Deploying a dataplane using pre-provisioned nodes

This section documents using pre-provisioned nodes in the dataplane.
Pre-provisioned nodes already have their OS (operating system) installed and
are powered on and booted into the installed OS.

### Create SSH key secret

Pre-provisioned nodes must be pre-configured with an SSH public key in the
`$HOME/.ssh/authorized_keys` file for a user that has password-less sudo
privileges. Ansible will make use of this user and SSH key when it executes.

The private key for the SSH keypair is created as a Secret in the cluster. Set
the environment variables shown with the name of the secret and the path to the
SSH private key. Run the shown command to create the Secret in the cluster.

    # Name of the secret that will be created in the cluster
    SECRET_NAME="dataplane-ansible-ssh-private-key-secret"
    # Path of the SSH private key file. Public key file should also exist at
    # the same path, but with a ".pub" extension.
    SSH_KEY_FILE="ansibleee-ssh-key-id_rsa"

    oc create secret generic ${SECRET_NAME} \
    --save-config \
    --dry-run=client \
    --from-file=authorized_keys=${SSH_KEY_FILE}.pub \
    --from-file=ssh-privatekey=${SSH_KEY_FILE} \
    --from-file=ssh-publickey=${SSH_KEY_FILE}.pub \
    -o yaml | \
    oc apply -f -

Verify the secret was created:

    oc describe secret dataplane-ansible-ssh-private-key-secret

### Create OpenStackDataPlaneNodeSet

This document will cover writing the `YAML` document for an
`OpenStackDataPlaneNodeSet` resource. Once the document is ready, it will be created
with `oc` as the last step.

Start the `YAML` document in an `openstack-edpm.yaml` file and give the
dataplane a name.

    apiVersion: dataplane.openstack.org/v1beta1
    kind: OpenStackDataPlaneNodeSet
    metadata:
      name: openstack-edpm

Begin writing the dataplane spec. Initially, a `deployStrategy` field will be
added to the spec that contains `deploy: false`. This allows for creating
the dataplane resources without triggering an Ansible execution immediately.

    apiVersion: dataplane.openstack.org/v1beta1
    kind: OpenStackDataPlaneNodeSet
    metadata:
      name: openstack-edpm
    spec:
      deployStrategy:
          deploy: false

Add roles to the dataplane. This example uses a single role, but any number
could be added. A single role called `dataplane-role` is added for this
example. Under the role, a `preProvisioned` field is set to `True` since these
nodes are preprovisioned. A `nodeTemplate` field is also started that contains
the fields that will have their values inherited by each node in the role. See
[Inheritance](inheritance.md) for more details about how role and node
inheritance works. Within `nodeTemplate`, the fields shown are documented
inline in the example.

    apiVersion: dataplane.openstack.org/v1beta1
    kind: OpenStackDataPlaneNodeSet
    metadata:
      name: openstack-edpm
    spec:
      deployStrategy:
        deploy: false
      roles:
        edpm-compute:
          preProvisioned: true
          nodeTemplate:

            # User that has the SSH key for access
            ansibleUser: rhel-user
            # Secret name containing SSH key. Use the same secret name as
            # ${SECRET_NAME} that was used to create the secret.
            ansibleSSHPrivateKeySecret: dataplane-ansible-ssh-private-key-secret

            # Ansible variables that configure how the roles from edpm-ansible
            # customize the deployment.
            ansibleVars:

              # edpm_network_config
              # Default nic config template for a EDPM compute node
              # These vars are edpm_network_config role vars
              edpm_network_config_template: templates/single_nic_vlans/single_nic_vlans.j2

              # See config/samples/dataplane_v1beta1_openstackdataplanenodeset.yaml
              # for the other most common ansible varialbes that need to be set.

The list of ansible variables that can be set under `ansibleVars` is extensive.
To understand what variables are available for each service, see the
documentation in the [Create
OpenStackDataPlaneServices](#create-openstackdataplaneservices) section.

Common configurations that can be enabled with `ansibleVars` are also
documented at [Common Configurations](common_configurations.md).

Some of the ansible variables will need to be set based on values from the
controlplane that is already deployed. This set of ansible variables and the
`oc` command that can be used to get their values are shown below.

```console
export EDPM_OVN_METADATA_AGENT_TRANSPORT_URL=$(oc get secret rabbitmq-transport-url-neutron-neutron-transport -o json | jq -r .data.transport_url | base64 -d)
export EDPM_OVN_METADATA_AGENT_SB_CONNECTION=$(oc get ovndbcluster ovndbcluster-sb -o json | jq -r .status.dbAddress)
export EDPM_OVN_METADATA_AGENT_NOVA_METADATA_HOST=$(oc get svc nova-metadata-internal -o json |jq -r '.status.loadBalancer.ingress[0].ip')
export EDPM_OVN_METADATA_AGENT_PROXY_SHARED_SECRET=$(oc get secret osp-secret -o json | jq -r .data.MetadataSecret  | base64 -d)
export EDPM_OVN_METADATA_AGENT_BIND_HOST=127.0.0.1
export EDPM_OVN_DBS=$(oc get ovndbcluster ovndbcluster-sb -o json | jq -r '.status.networkAttachments."openstack/internalapi"')

echo "
edpm_ovn_metadata_agent_DEFAULT_transport_url: ${EDPM_OVN_METADATA_AGENT_TRANSPORT_URL}
edpm_ovn_metadata_agent_metadata_agent_ovn_ovn_sb_connection: ${EDPM_OVN_METADATA_AGENT_SB_CONNECTION}
edpm_ovn_metadata_agent_metadata_agent_DEFAULT_nova_metadata_host: ${EDPM_OVN_METADATA_AGENT_NOVA_METADATA_HOST}
edpm_ovn_metadata_agent_metadata_agent_DEFAULT_metadata_proxy_shared_secret: ${EDPM_OVN_METADATA_AGENT_PROXY_SHARED_SECRET}
edpm_ovn_metadata_agent_DEFAULT_bind_host: ${EDPM_OVN_METADATA_AGENT_BIND_HOST}
edpm_ovn_dbs: ${EDPM_OVN_DBS}
"
```

Add the output to the `ansibleVars` field to configure the values on the
role.

Add nodes to the dataplane. Each node should have its `role` field set to the
name of its role. Since we are using a single role in this example, that role
name will be `edpm-compute`. Each node will also inherit values
from the `nodeTemplate` field on its role into the `node` field on the node.
However, certain fields will need to be overridden given that they are specific
to a node. In this example, `ansibleVars` has the node specific variables.

---
**NOTE**

In the case of `ansibleVars`, the value is merged with that of the value from
the role. This makes it so that the entire value of `ansibleVars` from the role
does not need to be reproduced for each node just to set a few node specific
values.

---

With the nodes and the controlplane specific variables added, the full
`openstack-datplane` `YAML` document looks like the following:

    apiVersion: dataplane.openstack.org/v1beta1
    kind: OpenStackDataPlaneNodeSet
    metadata:
      name: openstack-edpm
    spec:
      deployStrategy:
        deploy: false
      roles:
        edpm-compute:
          preProvisioned: true
          nodeTemplate:

            # User that has the SSH key for access
            ansibleUser: rhel-user
            # Secret name containing SSH key. Use the same secret name as
            # ${SECRET_NAME} that was used to create the secret.
            ansibleSSHPrivateKeySecret: dataplane-ansible-ssh-private-key-secret

            # Ansible variables that configure how the roles from edpm-ansible
            # customize the deployment.
            ansibleVars:

              # edpm_network_config
              # Default nic config template for a EDPM compute node
              # These vars are edpm_network_config role vars
              edpm_network_config_template: templates/single_nic_vlans/single_nic_vlans.j2

              # Variables set with values from the controlplane
              edpm_ovn_metadata_agent_default_transport_url: rabbit://default_user@rabbitmq.openstack.svc:5672
              edpm_ovn_metadata_agent_metadata_agent_ovn_ovn_sb_connection: tcp:10.217.5.121:6642
              edpm_ovn_metadata_agent_metadata_agent_DEFAULT_nova_metadata_host: 127.0.0.1
              edpm_ovn_metadata_agent_metadata_agent_DEFAULT_metadata_proxy_shared_secret: 12345678
              edpm_ovn_metadata_agent_default_bind_host: 127.0.0.1
              edpm_ovn_dbs:
              - 192.168.24.1

              # See config/samples/dataplane_v1beta1_openstackdataplanenodeset.yaml
              # for the other most common ansible varialbes that need to be set.

      nodes:
        edpm-compute-0:
          role: edpm-compute
          hostName: edpm-compute-0
          ansibleHost: 192.168.122.100
          node:
            ansibleVars:
              ctlplane_ip: 192.168.122.100
              internal_api_ip: 172.17.0.100
              storage_ip: 172.18.0.100
              tenant_ip: 172.19.0.100
              fqdn_internal_api: edpm-compute-0.example.com
        edpm-compute-1:
          role: edpm-compute
          hostName: edpm-compute-1
          ansibleHost: 192.168.122.101
          node:
            ansibleVars:
              ctlplane_ip: 192.168.122.101
              internal_api_ip: 172.17.0.101
              storage_ip: 172.18.0.101
              tenant_ip: 172.19.0.101
              fqdn_internal_api: edpm-compute-1.example.com

Create the dataplane using the `oc` command.

    oc create -f openstack-edpm.yaml

Verify that the dataplane nodeset were created.

    oc get openstackdataplanenodeset

The output should be similar to:

```console
$ oc get openstackdataplanenodeset
NAME             STATUS   MESSAGE
openstack-edpm   False    Deployment not started
```

### Understanding OpenStackDataPlaneServices

A dataplane is configured with a set of services that define the Ansible roles
and task files that are executed to complete the deployment. The
dataplane-operator has a default list of services that are deployed by default
(unless the `services` field is overridden). The default services are provided
within the
[config/services](https://github.com/openstack-k8s-operators/dataplane-operator/tree/main/config/services)
directory.

Each service is a custom resource of type
[OpenStackDataPlaneService](openstack_dataplaneservice.md). The services will
be created and updated automatically during OpenStackDataPlaneRole reconciliation.

See [Composable Services](composable_services.md) for further documentation
about services and customizing services.

Verify the services were created.

    oc get openstackdataplaneservice

The output should be similar to:

    NAME                AGE
    configure-network   6d7h
    configure-os        6d6h
    install-os          6d6h
    run-os              6d6h
    validate-network    6d6h
    libvirt             6d6h
    nova                6d6h
    telemetry           6d6h

Each service uses the
[`role`](https://openstack-k8s-operators.github.io/openstack-ansibleee-operator/openstack_ansibleee/#role)
field from the `OpenStackAnsibleEE` CRD provided
by
[openstack-ansibleee-operator](https://github.com/openstack-k8s-operators/openstack-ansibleee-operator)
to define the Ansible roles and task files that are executed as part of that
service.

For example, the list of roles for the `install-os` service can be seen by
describing the resource.

    oc describe openstackdataplaneservice install-os

Any role listed in the `osp.edpm` namespace is provided by the
[edpm-ansible](https://github.com/openstack-k8s-operators/edpm-ansible)
project. Within that project, the ansible variables that can be used to
configure the role are documented.

For example, in the describe output for the `install-os` service, the
`osp.edpm.edpm_sshd` role is seen.

```console
import_role:
  Name:        osp.edpm.edpm_sshd
  tasks_from:  install.yml
Name:          Install edpm_sshd
Tags:
  edpm_sshd
```

The ansible variables that configure the
behavior of the `osp.edpm.edpm_sshd` role are available at
<https://github.com/openstack-k8s-operators/edpm-ansible/blob/main/roles/edpm_sshd/tasks/main.yml>.

---
**NOTE**

If the default provided services are edited, those edits will be lost after any
further role reconciliations.

---

### Deploy the dataplane

With the dataplane resources created, it can be seen from their status message
that they have not yet been deployed. This means no ansible has been executed
to configure any of the services on the nodes. They still need to be deployed.

To deploy the `openstack-edpm` dataplane resource, the
`spec.deployStrategy.deploy` field needs to be set to `True`. This will trigger
the deployment of all the configured services across the nodes. The field can
be set with the following command to start the deployment:

    oc patch openstackdataplanenodeset openstack-edpm  -p='[{"op": "replace", "path": "/spec/deployStrategy/deploy", "value":true}]' --type json

The `oc patch` command sets the `deploy` field to `True`, which starts the
deployment. `oc edit OpenStackDataPlaneNodeSet openstack-edpm` could alternatively be
used to edit the resource directly in an editor to set the field to `True`.

With the deployment started, ansible will be executed to configure the nodes.
When the deployment is complete, the status messages will change to indicate
the deployment is ready.

```console
$ oc get openstackdataplanenodeset
NAME             STATUS   MESSAGE
openstack-edpm   True    DataPlane Ready
```

If the deployment involved adding new compute nodes then after the deployment
is ready those compute nodes need to be mapped in nova. To do that run the
following command:
```console
oc rsh nova-cell0-conductor-0 nova-manage cell_v2 discover_hosts --verbose
```

### Understanding dataplane conditions

Each dataplane resource has a series of conditions within their `status`
subresource that indicate the overall state of the resource, including its
deployment progress.

<<<<<<< HEAD
`OpenStackDataPlane` resource conditions:

```console
$ oc get openstackdataplane openstack-edpm -o json | jq .status.conditions[].type
"Ready"
"DeploymentReady"
"SetupReady"
```

`OpenStackDataPlaneRole` resource conditions:

```console
$ oc get openstackdataplanerole edpm-compute -o json | jq .status.conditions[].type
"Ready"
"DeploymentReady"
"RoleBaremetalProvisionReady"
"SetupReady"
"configure-network service ready"
"configure-os service ready"
"install-os service ready"
"libvirt service ready"
"nova service ready"
"run-os service ready"
"telemetry service ready"
"validate-network service ready"
```

`OpenStackDataPlaneNode` resource conditions:
=======
`OpenStackDataPlaneNodeSet` resource conditions:
>>>>>>> 4561fcc6

```console
$ oc get openstackdataplanenodeset openstack-edpm -o json | jq .status.conditions[].type
"Ready"
"DeploymentReady"
"SetupReady"
```

Each resource has a `Ready`, `DeploymentReady`, and `SetupReady` conditions.
The role and node also have a condition for each service that is being
deployed.

#### Condition Progress

The `Ready` condition reflects the latest condition state that has changed.
Until a deployment has been started and finished successfully, the `Ready`
condition will be `False`. When the deployment succeeds, it will be set to
`True`. A subsequent deployment that is started will set the condition back to
`False` until the deployment succeeds when it will be set back to `True`.

`SetupReady` will be set to `True` once all setup related tasks for a resource
are complete. Setup related tasks include verifying the SSH key secret and
verifying other fields on the resource, as well as creating the Ansible
inventory for each resource.

Each service specific condition will be set to `True` as that service completes
successfully. Looking at the service conditions will indicate which services
have completed their deployment, or in failure cases, which services failed.<|MERGE_RESOLUTION|>--- conflicted
+++ resolved
@@ -384,38 +384,7 @@
 subresource that indicate the overall state of the resource, including its
 deployment progress.
 
-<<<<<<< HEAD
-`OpenStackDataPlane` resource conditions:
-
-```console
-$ oc get openstackdataplane openstack-edpm -o json | jq .status.conditions[].type
-"Ready"
-"DeploymentReady"
-"SetupReady"
-```
-
-`OpenStackDataPlaneRole` resource conditions:
-
-```console
-$ oc get openstackdataplanerole edpm-compute -o json | jq .status.conditions[].type
-"Ready"
-"DeploymentReady"
-"RoleBaremetalProvisionReady"
-"SetupReady"
-"configure-network service ready"
-"configure-os service ready"
-"install-os service ready"
-"libvirt service ready"
-"nova service ready"
-"run-os service ready"
-"telemetry service ready"
-"validate-network service ready"
-```
-
-`OpenStackDataPlaneNode` resource conditions:
-=======
 `OpenStackDataPlaneNodeSet` resource conditions:
->>>>>>> 4561fcc6
 
 ```console
 $ oc get openstackdataplanenodeset openstack-edpm -o json | jq .status.conditions[].type
