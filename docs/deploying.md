# Deploying a DataPlaneNodeSet

Deploying a dataplane consists of creating the OpenStackDataPlaneNodeSet custom resource that
define the layout of the dataplane.

This documentation will cover using each resource individually, as well as
using the OpenStackDataPlaneNodeSet resource to deploy everything in a single
resource.

## Samples

The
[config/samples](https://github.com/openstack-k8s-operators/dataplane-operator/tree/main/config/samples)
directory contains many sample custom resources that illustrate different
dataplane deployments. These can be used as a starting point and customized for
a given deployment, or a resource can be entirely written from no sample.

## Prerequisites

### ControlPlane

A functional dataplane requires a functional controlplane deployed by
[openstack-operator](https://github.com/openstack-k8s-operators/openstack-operator).
This documentation will make use of resources within the controlplane to
correctly customize the dataplane configuration. The docs here do not cover
deploying a controlplane and assume that has already been completed separately.

### Configured namespace (openstack)

The `oc` commands shown in the documentation assume that the `oc` client has
been configured to use the correct namespace for an OpenStack deployment. By
default, the namespace is `openstack`.

### Review the available fields on the dataplane CRD's

Further documentation on each field available in the dataplane CRD's is
available under the Custom Resources documentation section. This deployment
section does not go into full detail about each available field.

## Deploying a dataplane using pre-provisioned nodes

This section documents using pre-provisioned nodes in the dataplane.
Pre-provisioned nodes already have their OS (operating system) installed and
are powered on and booted into the installed OS.

### Create SSH key secret

Pre-provisioned nodes must be pre-configured with an SSH public key in the
`$HOME/.ssh/authorized_keys` file for a user that has password-less sudo
privileges. Ansible will make use of this user and SSH key when it executes.

The private key for the SSH keypair is created as a Secret in the cluster. Set
the environment variables shown with the name of the secret and the path to the
SSH private key. Run the shown command to create the Secret in the cluster.

    # Name of the secret that will be created in the cluster
    SECRET_NAME="dataplane-ansible-ssh-private-key-secret"
    # Path of the SSH private key file. Public key file should also exist at
    # the same path, but with a ".pub" extension.
    SSH_KEY_FILE="ansibleee-ssh-key-id_rsa"

    oc create secret generic ${SECRET_NAME} \
    --save-config \
    --dry-run=client \
    --from-file=authorized_keys=${SSH_KEY_FILE}.pub \
    --from-file=ssh-privatekey=${SSH_KEY_FILE} \
    --from-file=ssh-publickey=${SSH_KEY_FILE}.pub \
    -o yaml | \
    oc apply -f -

Verify the secret was created:

    oc describe secret dataplane-ansible-ssh-private-key-secret

### Create OpenStackDataPlaneNodeSet

This document will cover writing the `YAML` document for an
`OpenStackDataPlaneNodeSet` resource. Once the document is ready, it will be created
with `oc` as the last step.

Start the `YAML` document in an `openstack-edpm.yaml` file and give the
dataplane a name.

    apiVersion: dataplane.openstack.org/v1beta1
    kind: OpenStackDataPlaneNodeSet
    metadata:
      name: openstack-edpm

Begin writing the dataplane spec. Initially, a `deployStrategy` field will be
added to the spec that contains `deploy: false`. This allows for creating
the dataplane resources without triggering an Ansible execution immediately.

    apiVersion: dataplane.openstack.org/v1beta1
    kind: OpenStackDataPlaneNodeSet
    metadata:
      name: openstack-edpm
    spec:
      deployStrategy:
          deploy: false

Add roles to the dataplane. This example uses a single role, but any number
could be added. A single role called `dataplane-role` is added for this
example. Under the role, a `preProvisioned` field is set to `True` since these
nodes are preprovisioned. A `nodeTemplate` field is also started that contains
the fields that will have their values inherited by each node in the role. See
[Inheritance](inheritance.md) for more details about how role and node
inheritance works. Within `nodeTemplate`, the fields shown are documented
inline in the example.

    apiVersion: dataplane.openstack.org/v1beta1
    kind: OpenStackDataPlaneNodeSet
    metadata:
      name: openstack-edpm
    spec:
      deployStrategy:
        deploy: false
      roles:
        edpm-compute:
          preProvisioned: true
          nodeTemplate:

            # User that has the SSH key for access
            ansibleUser: rhel-user
            # Secret name containing SSH key. Use the same secret name as
            # ${SECRET_NAME} that was used to create the secret.
            ansibleSSHPrivateKeySecret: dataplane-ansible-ssh-private-key-secret

            # Ansible variables that configure how the roles from edpm-ansible
            # customize the deployment.
            ansibleVars:

              # edpm_network_config
              # Default nic config template for a EDPM compute node
              # These vars are edpm_network_config role vars
              edpm_network_config_template: templates/single_nic_vlans/single_nic_vlans.j2

              # See config/samples/dataplane_v1beta1_openstackdataplanenodeset.yaml
              # for the other most common ansible varialbes that need to be set.

The list of ansible variables that can be set under `ansibleVars` is extensive.
To understand what variables are available for each service, see the
documentation in the [Create
OpenStackDataPlaneServices](#create-openstackdataplaneservices) section.

Common configurations that can be enabled with `ansibleVars` are also
documented at [Common Configurations](common_configurations.md).

Some of the ansible variables will need to be set based on values from the
controlplane that is already deployed. This set of ansible variables and the
`oc` command that can be used to get their values are shown below.

```console
export EDPM_OVN_METADATA_AGENT_TRANSPORT_URL=$(oc get secret rabbitmq-transport-url-neutron-neutron-transport -o json | jq -r .data.transport_url | base64 -d)
export EDPM_OVN_METADATA_AGENT_SB_CONNECTION=$(oc get ovndbcluster ovndbcluster-sb -o json | jq -r .status.dbAddress)
export EDPM_OVN_METADATA_AGENT_NOVA_METADATA_HOST=$(oc get svc nova-metadata-internal -o json |jq -r '.status.loadBalancer.ingress[0].ip')
export EDPM_OVN_METADATA_AGENT_PROXY_SHARED_SECRET=$(oc get secret osp-secret -o json | jq -r .data.MetadataSecret  | base64 -d)
export EDPM_OVN_METADATA_AGENT_BIND_HOST=127.0.0.1
export EDPM_OVN_DBS=$(oc get ovndbcluster ovndbcluster-sb -o json | jq -r '.status.networkAttachments."openstack/internalapi"')

echo "
edpm_ovn_metadata_agent_DEFAULT_transport_url: ${EDPM_OVN_METADATA_AGENT_TRANSPORT_URL}
edpm_ovn_metadata_agent_metadata_agent_ovn_ovn_sb_connection: ${EDPM_OVN_METADATA_AGENT_SB_CONNECTION}
edpm_ovn_metadata_agent_metadata_agent_DEFAULT_nova_metadata_host: ${EDPM_OVN_METADATA_AGENT_NOVA_METADATA_HOST}
edpm_ovn_metadata_agent_metadata_agent_DEFAULT_metadata_proxy_shared_secret: ${EDPM_OVN_METADATA_AGENT_PROXY_SHARED_SECRET}
edpm_ovn_metadata_agent_DEFAULT_bind_host: ${EDPM_OVN_METADATA_AGENT_BIND_HOST}
edpm_ovn_dbs: ${EDPM_OVN_DBS}
"
```

Add the output to the `ansibleVars` field to configure the values on the
role.

Add nodes to the dataplane. Each node should have its `role` field set to the
name of its role. Since we are using a single role in this example, that role
name will be `edpm-compute`. Each node will also inherit values
from the `nodeTemplate` field on its role into the `node` field on the node.
However, certain fields will need to be overridden given that they are specific
to a node. In this example, `ansibleVars` has the node specific variables.

---
**NOTE**

In the case of `ansibleVars`, the value is merged with that of the value from
the role. This makes it so that the entire value of `ansibleVars` from the role
does not need to be reproduced for each node just to set a few node specific
values.

---

With the nodes and the controlplane specific variables added, the full
`openstack-datplane` `YAML` document looks like the following:

    apiVersion: dataplane.openstack.org/v1beta1
    kind: OpenStackDataPlaneNodeSet
    metadata:
      name: openstack-edpm
    spec:
      deployStrategy:
        deploy: false
      roles:
        edpm-compute:
          preProvisioned: true
          nodeTemplate:

            # User that has the SSH key for access
            ansibleUser: rhel-user
            # Secret name containing SSH key. Use the same secret name as
            # ${SECRET_NAME} that was used to create the secret.
            ansibleSSHPrivateKeySecret: dataplane-ansible-ssh-private-key-secret

            # Ansible variables that configure how the roles from edpm-ansible
            # customize the deployment.
            ansibleVars:

              # edpm_network_config
              # Default nic config template for a EDPM compute node
              # These vars are edpm_network_config role vars
              edpm_network_config_template: templates/single_nic_vlans/single_nic_vlans.j2

              # Variables set with values from the controlplane
              edpm_ovn_metadata_agent_default_transport_url: rabbit://default_user@rabbitmq.openstack.svc:5672
              edpm_ovn_metadata_agent_metadata_agent_ovn_ovn_sb_connection: tcp:10.217.5.121:6642
              edpm_ovn_metadata_agent_metadata_agent_DEFAULT_nova_metadata_host: 127.0.0.1
              edpm_ovn_metadata_agent_metadata_agent_DEFAULT_metadata_proxy_shared_secret: 12345678
              edpm_ovn_metadata_agent_default_bind_host: 127.0.0.1
              edpm_ovn_dbs:
              - 192.168.24.1

              # See config/samples/dataplane_v1beta1_openstackdataplanenodeset.yaml
              # for the other most common ansible varialbes that need to be set.

      nodes:
        edpm-compute-0:
          role: edpm-compute
          hostName: edpm-compute-0
          ansibleHost: 192.168.122.100
          node:
            ansibleVars:
              ctlplane_ip: 192.168.122.100
              internal_api_ip: 172.17.0.100
              storage_ip: 172.18.0.100
              tenant_ip: 172.19.0.100
              fqdn_internal_api: edpm-compute-0.example.com
        edpm-compute-1:
          role: edpm-compute
          hostName: edpm-compute-1
          ansibleHost: 192.168.122.101
          node:
            ansibleVars:
              ctlplane_ip: 192.168.122.101
              internal_api_ip: 172.17.0.101
              storage_ip: 172.18.0.101
              tenant_ip: 172.19.0.101
              fqdn_internal_api: edpm-compute-1.example.com

Create the dataplane using the `oc` command.

    oc create -f openstack-edpm.yaml

Verify that the dataplane nodeset were created.

    oc get openstackdataplanenodeset

The output should be similar to:

```console
$ oc get openstackdataplanenodeset
NAME             STATUS   MESSAGE
openstack-edpm   False    Deployment not started
```

### Understanding OpenStackDataPlaneServices

A dataplane is configured with a set of services that define the Ansible roles
and task files that are executed to complete the deployment. The
dataplane-operator has a default list of services that are deployed by default
(unless the `services` field is overridden). The default services are provided
within the
[config/services](https://github.com/openstack-k8s-operators/dataplane-operator/tree/main/config/services)
directory.

Each service is a custom resource of type
[OpenStackDataPlaneService](openstack_dataplaneservice.md). The services will
be created and updated automatically during OpenStackDataPlaneRole reconciliation.

See [Composable Services](composable_services.md) for further documentation
about services and customizing services.

Verify the services were created.

    oc get openstackdataplaneservice

The output should be similar to:

    NAME                AGE
    download-cache      6d7h
    configure-network   6d7h
    configure-os        6d6h
    install-os          6d6h
    run-os              6d6h
    validate-network    6d6h
    libvirt             6d6h
    nova                6d6h

Each service uses the
[`role`](https://openstack-k8s-operators.github.io/openstack-ansibleee-operator/openstack_ansibleee/#role)
field from the `OpenStackAnsibleEE` CRD provided
by
[openstack-ansibleee-operator](https://github.com/openstack-k8s-operators/openstack-ansibleee-operator)
to define the Ansible roles and task files that are executed as part of that
service.

For example, the list of roles for the `install-os` service can be seen by
describing the resource.

    oc describe openstackdataplaneservice install-os

Any role listed in the `osp.edpm` namespace is provided by the
[edpm-ansible](https://github.com/openstack-k8s-operators/edpm-ansible)
project. Within that project, the ansible variables that can be used to
configure the role are documented.

For example, in the describe output for the `install-os` service, the
`osp.edpm.edpm_sshd` role is seen.

```console
import_role:
  Name:        osp.edpm.edpm_sshd
  tasks_from:  install.yml
Name:          Install edpm_sshd
Tags:
  edpm_sshd
```

The ansible variables that configure the
behavior of the `osp.edpm.edpm_sshd` role are available at
<https://github.com/openstack-k8s-operators/edpm-ansible/blob/main/roles/edpm_sshd/tasks/main.yml>.

---
**NOTE**

If the default provided services are edited, those edits will be lost after any
further role reconciliations.

---

### Deploy the dataplane

With the dataplane resources created, it can be seen from their status message
that they have not yet been deployed. This means no ansible has been executed
to configure any of the services on the nodes. They still need to be deployed.

To deploy the `openstack-edpm` dataplane resource, the
`spec.deployStrategy.deploy` field needs to be set to `True`. This will trigger
the deployment of all the configured services across the nodes. The field can
be set with the following command to start the deployment:

    oc patch openstackdataplanenodeset openstack-edpm  -p='[{"op": "replace", "path": "/spec/deployStrategy/deploy", "value":true}]' --type json

The `oc patch` command sets the `deploy` field to `True`, which starts the
deployment. `oc edit OpenStackDataPlaneNodeSet openstack-edpm` could alternatively be
used to edit the resource directly in an editor to set the field to `True`.

With the deployment started, ansible will be executed to configure the nodes.
When the deployment is complete, the status messages will change to indicate
the deployment is ready.

```console
$ oc get openstackdataplanenodeset
NAME             STATUS   MESSAGE
openstack-edpm   True    DataPlane Ready
```

If the deployment involved adding new compute nodes then after the deployment
is ready those compute nodes need to be mapped in nova. To do that run the
following command:
```console
oc rsh nova-cell0-conductor-0 nova-manage cell_v2 discover_hosts --verbose
```

### Understanding dataplane conditions

Each dataplane resource has a series of conditions within their `status`
subresource that indicate the overall state of the resource, including its
deployment progress.

<<<<<<< HEAD
`OpenStackDataPlane` resource conditions:

```console
$ oc get openstackdataplane openstack-edpm -o json | jq .status.conditions[].type
"Ready"
"DeploymentReady"
"SetupReady"
```

`OpenStackDataPlaneRole` resource conditions:

```console
$ oc get openstackdataplanerole edpm-compute -o json | jq .status.conditions[].type
"Ready"
"DeploymentReady"
"RoleBaremetalProvisionReady"
"SetupReady"
"download-cache service ready"
"configure-network service ready"
"configure-os service ready"
"install-os service ready"
"libvirt service ready"
"nova service ready"
"run-os service ready"
"validate-network service ready"
```

`OpenStackDataPlaneNode` resource conditions:
=======
`OpenStackDataPlaneNodeSet` resource conditions:
>>>>>>> 6bab360c

```console
$ oc get openstackdataplanenodeset openstack-edpm -o json | jq .status.conditions[].type
"Ready"
"DeploymentReady"
"SetupReady"
<<<<<<< HEAD
"download-cache service ready"
"configure-network service ready"
"configure-os service ready"
"install-os service ready"
"install-os service ready"
"libvirt service ready"
"run-os service ready"
"validate-network service ready"
=======
>>>>>>> 6bab360c
```

Each resource has a `Ready`, `DeploymentReady`, and `SetupReady` conditions.
The role and node also have a condition for each service that is being
deployed.

#### Condition Progress

The `Ready` condition reflects the latest condition state that has changed.
Until a deployment has been started and finished successfully, the `Ready`
condition will be `False`. When the deployment succeeds, it will be set to
`True`. A subsequent deployment that is started will set the condition back to
`False` until the deployment succeeds when it will be set back to `True`.

`SetupReady` will be set to `True` once all setup related tasks for a resource
are complete. Setup related tasks include verifying the SSH key secret and
verifying other fields on the resource, as well as creating the Ansible
inventory for each resource.

Each service specific condition will be set to `True` as that service completes
successfully. Looking at the service conditions will indicate which services
have completed their deployment, or in failure cases, which services failed.<|MERGE_RESOLUTION|>--- conflicted
+++ resolved
@@ -384,55 +384,13 @@
 subresource that indicate the overall state of the resource, including its
 deployment progress.
 
-<<<<<<< HEAD
-`OpenStackDataPlane` resource conditions:
-
-```console
-$ oc get openstackdataplane openstack-edpm -o json | jq .status.conditions[].type
-"Ready"
-"DeploymentReady"
-"SetupReady"
-```
-
-`OpenStackDataPlaneRole` resource conditions:
-
-```console
-$ oc get openstackdataplanerole edpm-compute -o json | jq .status.conditions[].type
-"Ready"
-"DeploymentReady"
-"RoleBaremetalProvisionReady"
-"SetupReady"
-"download-cache service ready"
-"configure-network service ready"
-"configure-os service ready"
-"install-os service ready"
-"libvirt service ready"
-"nova service ready"
-"run-os service ready"
-"validate-network service ready"
-```
-
-`OpenStackDataPlaneNode` resource conditions:
-=======
 `OpenStackDataPlaneNodeSet` resource conditions:
->>>>>>> 6bab360c
 
 ```console
 $ oc get openstackdataplanenodeset openstack-edpm -o json | jq .status.conditions[].type
 "Ready"
 "DeploymentReady"
 "SetupReady"
-<<<<<<< HEAD
-"download-cache service ready"
-"configure-network service ready"
-"configure-os service ready"
-"install-os service ready"
-"install-os service ready"
-"libvirt service ready"
-"run-os service ready"
-"validate-network service ready"
-=======
->>>>>>> 6bab360c
 ```
 
 Each resource has a `Ready`, `DeploymentReady`, and `SetupReady` conditions.
