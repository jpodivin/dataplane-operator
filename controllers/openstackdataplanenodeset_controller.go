--- conflicted
+++ resolved
@@ -74,30 +74,16 @@
 // SetupAnsibleImageDefaults -
 func SetupAnsibleImageDefaults() {
 	dataplaneAnsibleImageDefaults = dataplanev1.DataplaneAnsibleImageDefaults{
-<<<<<<< HEAD
 		Frr:                        util.GetEnvVar("RELATED_IMAGE_OPENSTACK_EDPM_FRR_DEFAULT_IMG", FrrDefaultImage),
 		IscsiD:                     util.GetEnvVar("RELATED_IMAGE_OPENSTACK_EDPM_ISCSID_DEFAULT_IMG", IscsiDDefaultImage),
 		Logrotate:                  util.GetEnvVar("RELATED_IMAGE_OPENSTACK_EDPM_LOGROTATE_CROND_DEFAULT_IMG", LogrotateDefaultImage),
 		NeutronMetadataAgent:       util.GetEnvVar("RELATED_IMAGE_OPENSTACK_EDPM_NEUTRON_METADATA_AGENT_DEFAULT_IMG", NeutronMetadataAgentDefaultImage),
 		NovaCompute:                util.GetEnvVar("RELATED_IMAGE_OPENSTACK_EDPM_NOVA_COMPUTE_DEFAULT_IMG", NovaComputeDefaultImage),
-		NovaLibvirt:                util.GetEnvVar("RELATED_IMAGE_OPENSTACK_EDPM_LIBVIRT_DEFAULT_IMG", NovaLibvirtDefaultImage),
 		OvnControllerAgent:         util.GetEnvVar("RELATED_IMAGE_OPENSTACK_EDPM_OVN_CONTROLLER_AGENT_DEFAULT_IMG", OvnControllerAgentDefaultImage),
 		OvnBgpAgent:                util.GetEnvVar("RELATED_IMAGE_OPENSTACK_EDPM_OVN_BGP_AGENT_IMAGE", OvnBgpAgentDefaultImage),
 		TelemetryCeilometerCompute: util.GetEnvVar("RELATED_IMAGE_OPENSTACK_EDPM_CEILOMETER_COMPUTE_IMAGE", TelemetryCeilometerComputeDefaultImage),
 		TelemetryCeilometerIpmi:    util.GetEnvVar("RELATED_IMAGE_OPENSTACK_EDPM_CEILOMETER_IPMI_IMAGE", TelemetryCeilometerIpmiDefaultImage),
 		TelemetryNodeExporter:      util.GetEnvVar("RELATED_IMAGE_OPENSTACK_EDPM_NODE_EXPORTER_IMAGE", TelemetryNodeExporterDefaultImage),
-=======
-		CeilometerCompute:    util.GetEnvVar("RELATED_IMAGE_OPENSTACK_EDPM_CEILOMETER_COMPUTE_IMAGE", CeilometerComputeDefaultImage),
-		CeilometerIpmi:       util.GetEnvVar("RELATED_IMAGE_OPENSTACK_EDPM_CEILOMETER_IPMI_IMAGE", CeilometerIpmiDefaultImage),
-		Frr:                  util.GetEnvVar("RELATED_IMAGE_OPENSTACK_EDPM_FRR_DEFAULT_IMG", FrrDefaultImage),
-		IscsiD:               util.GetEnvVar("RELATED_IMAGE_OPENSTACK_EDPM_ISCSID_DEFAULT_IMG", IscsiDDefaultImage),
-		Logrotate:            util.GetEnvVar("RELATED_IMAGE_OPENSTACK_EDPM_LOGROTATE_CROND_DEFAULT_IMG", LogrotateDefaultImage),
-		NeutronMetadataAgent: util.GetEnvVar("RELATED_IMAGE_OPENSTACK_EDPM_NEUTRON_METADATA_AGENT_DEFAULT_IMG", NeutronMetadataAgentDefaultImage),
-		NodeExporter:         util.GetEnvVar("RELATED_IMAGE_OPENSTACK_EDPM_NODE_EXPORTER_IMAGE", NodeExporterDefaultImage),
-		NovaCompute:          util.GetEnvVar("RELATED_IMAGE_OPENSTACK_EDPM_NOVA_COMPUTE_DEFAULT_IMG", NovaComputeDefaultImage),
-		OvnControllerAgent:   util.GetEnvVar("RELATED_IMAGE_OPENSTACK_EDPM_OVN_CONTROLLER_AGENT_DEFAULT_IMG", OvnControllerAgentDefaultImage),
-		OvnBgpAgent:          util.GetEnvVar("RELATED_IMAGE_OPENSTACK_EDPM_OVN_BGP_AGENT_IMAGE", OvnBgpAgentDefaultImage),
->>>>>>> 0e22220e
 	}
 }
 
