--- conflicted
+++ resolved
@@ -29,9 +29,6 @@
         - install-os
         - configure-os
         - run-os
-<<<<<<< HEAD
         - ovn
-=======
         - libvirt
-        - nova
->>>>>>> 60132a63
+        - nova