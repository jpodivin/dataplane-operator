---
apiVersion: dataplane.openstack.org/v1beta1
kind: OpenStackDataPlane
metadata:
  name: openstack-edpm-no-nodes
  namespace: openstack
spec:
  deployStrategy:
    deploy: true
status:
  conditions:
  - message: DataPlane ready
    reason: Ready
    status: "True"
    type: Ready
  - message: Deployment completed
    reason: Ready
    status: "True"
    type: DeploymentReady
  - message: Setup complete
    reason: Ready
    status: "True"
    type: SetupReady
  deployed: true
---
apiVersion: dataplane.openstack.org/v1beta1
kind: OpenStackDataPlaneRole
metadata:
  labels:
    openstackdataplane: openstack-edpm-no-nodes
  name: edpm-compute-no-nodes
  namespace: openstack
  ownerReferences:
  - apiVersion: dataplane.openstack.org/v1beta1
    blockOwnerDeletion: true
    controller: true
    kind: OpenStackDataPlane
    name: openstack-edpm-no-nodes
spec:
  dataPlane: openstack-edpm-no-nodes
  deployStrategy:
    deploy: true
status:
  conditions:
  - message: DataPlaneRole ready
    reason: Ready
    status: "True"
    type: Ready
  - message: Deployment completed
    reason: Ready
    status: "True"
    type: DeploymentReady
  - message: Input data complete
    reason: Ready
    status: "True"
    type: InputReady
  - message: Setup complete
    reason: Ready
    status: "True"
    type: SetupReady
  - message: configure-network service ready
    reason: Ready
    status: "True"
    type: configure-network service ready
  - message: configure-os service ready
    reason: Ready
    status: "True"
    type: configure-os service ready
  - message: install-os service ready
    reason: Ready
    status: "True"
    type: install-os service ready
<<<<<<< HEAD
  - message: ovn service ready
    reason: Ready
    status: "True"
    type: ovn service ready
=======
  - message: libvirt service ready
    reason: Ready
    status: "True"
    type: libvirt service ready
  - message: nova service ready
    reason: Ready
    status: "True"
    type: nova service ready
>>>>>>> 60132a63
  - message: run-os service ready
    reason: Ready
    status: "True"
    type: run-os service ready
  - message: validate-network service ready
    reason: Ready
    status: "True"
    type: validate-network service ready
  deployed: true
---
apiVersion: ansibleee.openstack.org/v1alpha1
kind: OpenStackAnsibleEE
metadata:
  name: dataplane-deployment-configure-network-edpm-compute-no-nodes
  namespace: openstack
  ownerReferences:
  - apiVersion: dataplane.openstack.org/v1beta1
    blockOwnerDeletion: true
    controller: true
    kind: OpenStackDataPlaneRole
    name: edpm-compute-no-nodes
spec:
  backoffLimit: 6
  extraMounts:
  - mounts:
    - mountPath: /runner/env/ssh_key
      name: ssh-key
      subPath: ssh_key
    - mountPath: /runner/inventory/hosts
      name: inventory
      subPath: inventory
    - mountPath: /runner/network/nic-config-template
      name: inventory
      subPath: network
    volumes:
    - name: ssh-key
      secret:
        items:
        - key: ssh-privatekey
          path: ssh_key
        secretName: dataplane-ansible-ssh-private-key-secret
    - configMap:
        items:
        - key: inventory
          path: inventory
        - key: network
          path: network
        name: dataplanerole-edpm-compute-no-nodes
      name: inventory
  image: quay.io/openstack-k8s-operators/openstack-ansibleee-runner:latest
  name: openstackansibleee
  restartPolicy: Never
  roles:
    any_errors_fatal: true
    become: false
    gather_facts: false
    hosts: all
    name: Deploy EDPM Network
    strategy: linear
    tasks:
    - import_role:
        name: osp.edpm.edpm_growvols
      name: Grow volumes
      tags:
      - edpm_growvols
    - import_role:
        name: osp.edpm.edpm_bootstrap
        tasks_from: bootstrap.yml
      name: Install edpm_bootstrap
      tags:
      - edpm_bootstrap
    - import_role:
        name: osp.edpm.edpm_kernel
      name: Install edpm_kernel
      tags:
      - edpm_kernel
    - import_role:
        name: osp.edpm.edpm_tuned
      name: Import edpm_tuned
      tags:
      - edpm_tuned
    - import_role:
        name: osp.edpm.edpm_kernel
        tasks_from: kernelargs.yml
      name: Configure Kernel Args
      tags:
      - edpm_kernel
    - import_role:
        name: osp.edpm.edpm_network_config
      name: import edpm_network_config
      tags:
      - edpm_network_config
  uid: 1001
status:
  JobStatus: Succeeded
  conditions:
  - message: AnsibleExecutionJob complete
    reason: Ready
    status: "True"
    type: Ready
  - message: AnsibleExecutionJob complete
    reason: Ready
    status: "True"
    type: AnsibleExecutionJobReady
---
apiVersion: ansibleee.openstack.org/v1alpha1
kind: OpenStackAnsibleEE
metadata:
  name: dataplane-deployment-validate-network-edpm-compute-no-nodes
  namespace: openstack
  ownerReferences:
  - apiVersion: dataplane.openstack.org/v1beta1
    blockOwnerDeletion: true
    controller: true
    kind: OpenStackDataPlaneRole
    name: edpm-compute-no-nodes
spec:
  backoffLimit: 6
  extraMounts:
  - mounts:
    - mountPath: /runner/env/ssh_key
      name: ssh-key
      subPath: ssh_key
    - mountPath: /runner/inventory/hosts
      name: inventory
      subPath: inventory
    - mountPath: /runner/network/nic-config-template
      name: inventory
      subPath: network
    volumes:
    - name: ssh-key
      secret:
        items:
        - key: ssh-privatekey
          path: ssh_key
        secretName: dataplane-ansible-ssh-private-key-secret
    - configMap:
        items:
        - key: inventory
          path: inventory
        - key: network
          path: network
        name: dataplanerole-edpm-compute-no-nodes
      name: inventory
  image: quay.io/openstack-k8s-operators/openstack-ansibleee-runner:latest
  name: openstackansibleee
  restartPolicy: Never
  roles:
    any_errors_fatal: true
    become: false
    gather_facts: false
    hosts: all
    name: osp.edpm.edpm_nodes_validation
    strategy: linear
    tasks:
    - import_role:
        name: osp.edpm.edpm_nodes_validation
      name: import edpm_nodes_validation
  uid: 1001
status:
  JobStatus: Succeeded
  conditions:
  - message: AnsibleExecutionJob complete
    reason: Ready
    status: "True"
    type: Ready
  - message: AnsibleExecutionJob complete
    reason: Ready
    status: "True"
    type: AnsibleExecutionJobReady
---
apiVersion: ansibleee.openstack.org/v1alpha1
kind: OpenStackAnsibleEE
metadata:
  name: dataplane-deployment-install-os-edpm-compute-no-nodes
  namespace: openstack
  ownerReferences:
  - apiVersion: dataplane.openstack.org/v1beta1
    blockOwnerDeletion: true
    controller: true
    kind: OpenStackDataPlaneRole
    name: edpm-compute-no-nodes
spec:
  backoffLimit: 6
  extraMounts:
  - mounts:
    - mountPath: /runner/env/ssh_key
      name: ssh-key
      subPath: ssh_key
    - mountPath: /runner/inventory/hosts
      name: inventory
      subPath: inventory
    - mountPath: /runner/network/nic-config-template
      name: inventory
      subPath: network
    volumes:
    - name: ssh-key
      secret:
        items:
        - key: ssh-privatekey
          path: ssh_key
        secretName: dataplane-ansible-ssh-private-key-secret
    - configMap:
        items:
        - key: inventory
          path: inventory
        - key: network
          path: network
        name: dataplanerole-edpm-compute-no-nodes
      name: inventory
  image: quay.io/openstack-k8s-operators/openstack-ansibleee-runner:latest
  name: openstackansibleee
  restartPolicy: Never
  roles:
    any_errors_fatal: true
    become: true
    gather_facts: false
    hosts: all
    name: Deploy EDPM Operating System Install
    strategy: linear
    tasks:
    - import_role:
        name: osp.edpm.edpm_podman
        tasks_from: install.yml
      name: Install edpm_podman
      tags:
      - edpm_podman
    - import_role:
        name: osp.edpm.edpm_sshd
        tasks_from: install.yml
      name: Install edpm_sshd
      tags:
      - edpm_sshd
    - import_role:
        name: osp.edpm.edpm_chrony
        tasks_from: install.yml
      name: Install edpm_chrony
      tags:
      - edpm_chrony
    - name: Install edpm_logrotate_crond
      import_role:
        name: osp.edpm.edpm_logrotate_crond
        tasks_from: install.yml
      tags:
        - edpm_logrotate_crond
    - name: Install edpm_iscsid
      import_role:
        name: osp.edpm.edpm_iscsid
        tasks_from: install.yml
      tags:
        - edpm_iscsid
  uid: 1001
status:
  JobStatus: Succeeded
  conditions:
  - message: AnsibleExecutionJob complete
    reason: Ready
    status: "True"
    type: Ready
  - message: AnsibleExecutionJob complete
    reason: Ready
    status: "True"
    type: AnsibleExecutionJobReady
---
apiVersion: ansibleee.openstack.org/v1alpha1
kind: OpenStackAnsibleEE
metadata:
  generation: 1
  name: dataplane-deployment-configure-os-edpm-compute-no-nodes
  namespace: openstack
  ownerReferences:
  - apiVersion: dataplane.openstack.org/v1beta1
    blockOwnerDeletion: true
    controller: true
    kind: OpenStackDataPlaneRole
    name: edpm-compute-no-nodes
spec:
  backoffLimit: 6
  extraMounts:
  - mounts:
    - mountPath: /runner/env/ssh_key
      name: ssh-key
      subPath: ssh_key
    - mountPath: /runner/inventory/hosts
      name: inventory
      subPath: inventory
    - mountPath: /runner/network/nic-config-template
      name: inventory
      subPath: network
    volumes:
    - name: ssh-key
      secret:
        items:
        - key: ssh-privatekey
          path: ssh_key
        secretName: dataplane-ansible-ssh-private-key-secret
    - configMap:
        items:
        - key: inventory
          path: inventory
        - key: network
          path: network
        name: dataplanerole-edpm-compute-no-nodes
      name: inventory
  image: quay.io/openstack-k8s-operators/openstack-ansibleee-runner:latest
  name: openstackansibleee
  restartPolicy: Never
  roles:
    any_errors_fatal: true
    become: true
    gather_facts: false
    hosts: all
    name: Deploy EDPM Operating System Configure
    strategy: linear
    tasks:
    - import_role:
        name: osp.edpm.edpm_podman
        tasks_from: configure.yml
      name: Configure edpm_podman
      tags:
      - edpm_podman
    - import_role:
        name: osp.edpm.edpm_container_manage
        tasks_from: shutdown.yml
      name: Manage edpm container services
      tags:
      - edpm_container_manage
    - import_role:
        name: osp.edpm.edpm_nftables
        tasks_from: service-bootstrap.yml
      name: Prepare nftables
      tags:
      - edpm_firewall
    - import_role:
        name: osp.edpm.edpm_sshd
        tasks_from: configure.yml
      name: Configure edpm_sshd
      tags:
      - edpm_sshd
    - import_role:
        name: osp.edpm.edpm_chrony
        tasks_from: config.yml
      name: Configure edpm_chrony
      tags:
      - edpm_chrony
    - import_role:
        name: osp.edpm.edpm_timezone
        tasks_from: configure.yml
      name: Configure edpm_timezone
      tags:
      - edpm_timezone
    - name: Configure edpm_ssh_known_hosts
      import_role:
        name: osp.edpm.edpm_ssh_known_hosts
      tags:
        - edpm_ssh_known_hosts
    - name: Configure edpm_logrotate_crond
      import_role:
        name: osp.edpm.edpm_logrotate_crond
        tasks_from: configure.yml
      tags:
        - edpm_logrotate_crond
    - name: Configure edpm_iscsid
      import_role:
        name: osp.edpm.edpm_iscsid
        tasks_from: configure.yml
      tags:
        - edpm_iscsid
    - name: Configure nftables
      import_role:
        name: osp.edpm.edpm_nftables
        tasks_from: configure.yml
      tags:
        - edpm_firewall
  uid: 1001
status:
  JobStatus: Succeeded
  conditions:
  - message: AnsibleExecutionJob complete
    reason: Ready
    status: "True"
    type: Ready
  - message: AnsibleExecutionJob complete
    reason: Ready
    status: "True"
    type: AnsibleExecutionJobReady
---
apiVersion: ansibleee.openstack.org/v1alpha1
kind: OpenStackAnsibleEE
metadata:
  name: dataplane-deployment-run-os-edpm-compute-no-nodes
  namespace: openstack
  ownerReferences:
  - apiVersion: dataplane.openstack.org/v1beta1
    blockOwnerDeletion: true
    controller: true
    kind: OpenStackDataPlaneRole
    name: edpm-compute-no-nodes
spec:
  backoffLimit: 6
  extraMounts:
  - mounts:
    - mountPath: /runner/env/ssh_key
      name: ssh-key
      subPath: ssh_key
    - mountPath: /runner/inventory/hosts
      name: inventory
      subPath: inventory
    - mountPath: /runner/network/nic-config-template
      name: inventory
      subPath: network
    volumes:
    - name: ssh-key
      secret:
        items:
        - key: ssh-privatekey
          path: ssh_key
        secretName: dataplane-ansible-ssh-private-key-secret
    - configMap:
        items:
        - key: inventory
          path: inventory
        - key: network
          path: network
        name: dataplanerole-edpm-compute-no-nodes
      name: inventory
  image: quay.io/openstack-k8s-operators/openstack-ansibleee-runner:latest
  name: openstackansibleee
  restartPolicy: Never
  roles:
    any_errors_fatal: true
    become: true
    gather_facts: false
    hosts: all
    name: Deploy EDPM Operating System Run
    strategy: linear
    tasks:
    - import_role:
        name: osp.edpm.edpm_sshd
        tasks_from: run.yml
      name: Run edpm_sshd
      tags:
      - edpm_sshd
    - import_role:
        name: osp.edpm.edpm_chrony
        tasks_from: run.yml
      name: Run edpm_chrony
      tags:
      - edpm_chrony
    - import_role:
        name: osp.edpm.edpm_chrony
        tasks_from: online.yml
      name: Run edpm_chrony (Online)
      tags:
      - edpm_chrony
    - import_role:
        name: osp.edpm.edpm_chrony
        tasks_from: sync.yml
      name: Run edpm_chrony (Sync)
      tags:
      - edpm_chrony
    - import_role:
        name: osp.edpm.edpm_timezone
        tasks_from: run.yml
      name: Run edpm_timezone
      tags:
      - edpm_timezone
    - name: Apply nftables configuration
      import_role:
        name: osp.edpm.edpm_nftables
        tasks_from: run.yml
      when: deploy_edpm_openstack_run_firewall|default(true)|bool
      tags:
        - edpm_firewall
    - name: Run edpm_logrotate_crond
      import_role:
        name: osp.edpm.edpm_logrotate_crond
        tasks_from: run.yml
      tags:
        - edpm_logrotate_crond
    - name: Run edpm_iscsid
      import_role:
        name: osp.edpm.edpm_iscsid
        tasks_from: run.yml
      tags:
        - edpm_iscsid
  uid: 1001
status:
  JobStatus: Succeeded
  conditions:
  - message: AnsibleExecutionJob complete
    reason: Ready
    status: "True"
    type: Ready
  - message: AnsibleExecutionJob complete
    reason: Ready
    status: "True"
    type: AnsibleExecutionJobReady
---
apiVersion: ansibleee.openstack.org/v1alpha1
kind: OpenStackAnsibleEE
metadata:
<<<<<<< HEAD
  generation: 1
  name: dataplane-deployment-ovn-edpm-compute-no-nodes
=======
  name: dataplane-deployment-libvirt-edpm-compute-no-nodes
>>>>>>> 60132a63
  namespace: openstack
  ownerReferences:
  - apiVersion: dataplane.openstack.org/v1beta1
    blockOwnerDeletion: true
    controller: true
    kind: OpenStackDataPlaneRole
    name: edpm-compute-no-nodes
spec:
  backoffLimit: 6
<<<<<<< HEAD
=======
  debug: false
  envConfigMapName: openstack-aee-default-env
>>>>>>> 60132a63
  extraMounts:
  - mounts:
    - mountPath: /runner/env/ssh_key
      name: ssh-key
      subPath: ssh_key
    - mountPath: /runner/inventory/hosts
      name: inventory
      subPath: inventory
    - mountPath: /runner/network/nic-config-template
      name: inventory
      subPath: network
    volumes:
    - name: ssh-key
      secret:
        items:
        - key: ssh-privatekey
          path: ssh_key
        secretName: dataplane-ansible-ssh-private-key-secret
    - configMap:
        items:
        - key: inventory
          path: inventory
        - key: network
          path: network
        name: dataplanerole-edpm-compute-no-nodes
      name: inventory
  image: quay.io/openstack-k8s-operators/openstack-ansibleee-runner:latest
  name: openstackansibleee
<<<<<<< HEAD
  restartPolicy: Never
  roles:
    any_errors_fatal: true
    become: true
    gather_facts: false
    hosts: all
    name: Deploy EDPM OVN
    strategy: linear
    tasks:
    - import_role:
        name: osp.edpm.edpm_ovn
      name: ovn
      tags:
      - edpm_ovn
=======
  preserveJobs: true
  restartPolicy: Never
  roles:
    any_errors_fatal: true
    become: false
    gather_facts: false
    hosts: all
    name: Deploy EDPM libvirt
    strategy: linear
    tasks:
    - import_role:
        name: osp.edpm.edpm_libvirt
      name: libvirt
      tags:
      - edpm_libvirt
  uid: 1001
status:
  JobStatus: Succeeded
  conditions:
  - message: AnsibleExecutionJob complete
    reason: Ready
    status: "True"
    type: Ready
  - message: AnsibleExecutionJob complete
    reason: Ready
    status: "True"
    type: AnsibleExecutionJobReady
---
apiVersion: ansibleee.openstack.org/v1alpha1
kind: OpenStackAnsibleEE
metadata:
  name: dataplane-deployment-nova-edpm-compute-no-nodes
  namespace: openstack
spec:
  backoffLimit: 6
  debug: false
  envConfigMapName: openstack-aee-default-env
  extraMounts:
  - mounts:
    - mountPath: /var/lib/openstack/configs/nova/00-ansibleVars
      name: nova-cell1-compute-config-0
      subPath: 00-ansibleVars
    volumes:
    - name: nova-cell1-compute-config-0
      secret:
        items:
        - key: 00-ansibleVars
          path: 00-ansibleVars
        secretName: nova-cell1-compute-config
  - mounts:
    - mountPath: /runner/env/ssh_key
      name: ssh-key
      subPath: ssh_key
    - mountPath: /runner/inventory/hosts
      name: inventory
      subPath: inventory
    - mountPath: /runner/network/nic-config-template
      name: inventory
      subPath: network
    volumes:
    - name: ssh-key
      secret:
        items:
        - key: ssh-privatekey
          path: ssh_key
        secretName: dataplane-ansible-ssh-private-key-secret
    - configMap:
        items:
        - key: inventory
          path: inventory
        - key: network
          path: network
        name: dataplanerole-edpm-compute-no-nodes
      name: inventory
  image: quay.io/openstack-k8s-operators/openstack-ansibleee-runner:latest
  name: openstackansibleee
  preserveJobs: true
  restartPolicy: Never
  roles:
    any_errors_fatal: true
    become: false
    gather_facts: false
    hosts: all
    name: Deploy EDPM Nova
    strategy: linear
    tasks:
    - import_role:
        name: osp.edpm.edpm_nova
      name: nova
      tags:
      - edpm_nova
>>>>>>> 60132a63
  uid: 1001
status:
  JobStatus: Succeeded
  conditions:
  - message: AnsibleExecutionJob complete
    reason: Ready
    status: "True"
    type: Ready
  - message: AnsibleExecutionJob complete
    reason: Ready
    status: "True"
    type: AnsibleExecutionJobReady<|MERGE_RESOLUTION|>--- conflicted
+++ resolved
@@ -70,12 +70,6 @@
     reason: Ready
     status: "True"
     type: install-os service ready
-<<<<<<< HEAD
-  - message: ovn service ready
-    reason: Ready
-    status: "True"
-    type: ovn service ready
-=======
   - message: libvirt service ready
     reason: Ready
     status: "True"
@@ -84,7 +78,10 @@
     reason: Ready
     status: "True"
     type: nova service ready
->>>>>>> 60132a63
+  - message: ovn service ready
+    reason: Ready
+    status: "True"
+    type: ovn service ready
   - message: run-os service ready
     reason: Ready
     status: "True"
@@ -587,12 +584,8 @@
 apiVersion: ansibleee.openstack.org/v1alpha1
 kind: OpenStackAnsibleEE
 metadata:
-<<<<<<< HEAD
   generation: 1
   name: dataplane-deployment-ovn-edpm-compute-no-nodes
-=======
-  name: dataplane-deployment-libvirt-edpm-compute-no-nodes
->>>>>>> 60132a63
   namespace: openstack
   ownerReferences:
   - apiVersion: dataplane.openstack.org/v1beta1
@@ -602,11 +595,6 @@
     name: edpm-compute-no-nodes
 spec:
   backoffLimit: 6
-<<<<<<< HEAD
-=======
-  debug: false
-  envConfigMapName: openstack-aee-default-env
->>>>>>> 60132a63
   extraMounts:
   - mounts:
     - mountPath: /runner/env/ssh_key
@@ -635,7 +623,6 @@
       name: inventory
   image: quay.io/openstack-k8s-operators/openstack-ansibleee-runner:latest
   name: openstackansibleee
-<<<<<<< HEAD
   restartPolicy: Never
   roles:
     any_errors_fatal: true
@@ -650,7 +637,62 @@
       name: ovn
       tags:
       - edpm_ovn
-=======
+  uid: 1001
+status:
+  JobStatus: Succeeded
+  conditions:
+  - message: AnsibleExecutionJob complete
+    reason: Ready
+    status: "True"
+    type: Ready
+  - message: AnsibleExecutionJob complete
+    reason: Ready
+    status: "True"
+    type: AnsibleExecutionJobReady
+---
+apiVersion: ansibleee.openstack.org/v1alpha1
+kind: OpenStackAnsibleEE
+metadata:
+  name: dataplane-deployment-libvirt-edpm-compute-no-nodes
+  namespace: openstack
+  ownerReferences:
+  - apiVersion: dataplane.openstack.org/v1beta1
+    blockOwnerDeletion: true
+    controller: true
+    kind: OpenStackDataPlaneRole
+    name: edpm-compute-no-nodes
+spec:
+  backoffLimit: 6
+  debug: false
+  envConfigMapName: openstack-aee-default-env
+  extraMounts:
+  - mounts:
+    - mountPath: /runner/env/ssh_key
+      name: ssh-key
+      subPath: ssh_key
+    - mountPath: /runner/inventory/hosts
+      name: inventory
+      subPath: inventory
+    - mountPath: /runner/network/nic-config-template
+      name: inventory
+      subPath: network
+    volumes:
+    - name: ssh-key
+      secret:
+        items:
+        - key: ssh-privatekey
+          path: ssh_key
+        secretName: dataplane-ansible-ssh-private-key-secret
+    - configMap:
+        items:
+        - key: inventory
+          path: inventory
+        - key: network
+          path: network
+        name: dataplanerole-edpm-compute-no-nodes
+      name: inventory
+  image: quay.io/openstack-k8s-operators/openstack-ansibleee-runner:latest
+  name: openstackansibleee
   preserveJobs: true
   restartPolicy: Never
   roles:
@@ -742,7 +784,6 @@
       name: nova
       tags:
       - edpm_nova
->>>>>>> 60132a63
   uid: 1001
 status:
   JobStatus: Succeeded
